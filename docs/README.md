--- conflicted
+++ resolved
@@ -7,22 +7,6 @@
 This documentation should tell you all you need to know about how to use the plugin. There's a lot of information here, please be sure to read some of it before opening issues in case the solution is here.
 
 {% hint style="success" %}
-<<<<<<< HEAD
-**Want to contribute? Go for it!**
-There should be an 'Edit on GitHub' button to the top right of each page.
-{% endhint %}
-
-{% hint style="success" %}
-**Enjoying the plugin?** **Please consider supporting it's development!**
-You can sponsor it [through GitHub here](https://github.com/sponsors/cp2004)
-
-❤ Thank you for your support!
-{% endhint %}
-
-{% hint style="info" %}
-**Please rate these pages!** This will help me see if there is a page that needs more work. There should be some smiley faces at the bottom of each page to rate it.
-{% endhint %}
-=======
 **Want to contribute? Go for it!**   
 There should be an 'Edit on GitHub' button to the top right of each page. [View the documentation on the repository](https://github.com/cp2004/OctoPrint-WS281x_LED_Status/tree/master/docs).
 {% endhint %}
@@ -36,5 +20,4 @@
 {% hint style="info" %}
 **Feedback? Questions? Need more info?**   
 Please give feedback! You can rate the pages using the smiley faces in the bottom of each page. Feel free to get in contact anywhere to let me know of issues with any of these docs, or contribute.
-{% endhint %}
->>>>>>> c529e997
+{% endhint %}