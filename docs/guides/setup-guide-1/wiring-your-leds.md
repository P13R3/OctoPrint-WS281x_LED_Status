--- conflicted
+++ resolved
@@ -39,11 +39,7 @@
 Make sure you have a common ground between the power supply and Pi.
 {% endhint %}
 
-<<<<<<< HEAD
-![Wiring with no shifter](../../.gitbook/assets/wiring_no_shift%20%282%29.png)
-=======
 ![Wiring with no shifter](../../.gitbook/assets/wiring_no_shift%20%283%29%20%281%29.png)
->>>>>>> 9c4fc192
 
 ### Level Shifting Chip
 
