--- conflicted
+++ resolved
@@ -6,10 +6,6 @@
 
 # REST API
 
-<<<<<<< HEAD
-{% hint style="danger" %}
-The API of the plugin is currently undocumented and **it will change in version 0.7.0 of this plugin.** From that point onwards I will aim to have a stable, documented API.
-=======
 The plugin implements a [SimpleAPI as provided by OctoPrint](https://docs.octoprint.org/en/devel/plugins/mixins.html#simpleapiplugin), which enables external access to the plugin's functionality.
 
 It has a single endpoint, supporting a get request and posting a command.
@@ -92,7 +88,6 @@
 
 {% hint style="info" %}
 See also the [SimpleApi docs](https://docs.octoprint.org/en/devel/plugins/mixins.html#octoprint.plugin.SimpleApiPlugin) for details about how the request should be structured.
->>>>>>> 9c4fc192
 {% endhint %}
 
 
