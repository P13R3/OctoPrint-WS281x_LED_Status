---
name: Question
about: Need help with using the plugin, or configuration options?
<<<<<<< HEAD
title: ""
labels: "type: question"
assignees: ""
=======
title: ''
labels: 'question'
assignees: ''

>>>>>>> 6790aacc
---

**What's your question?**

<!-- Please give a detailed description of anything you may need help with, I will try my best to help you out! --><|MERGE_RESOLUTION|>--- conflicted
+++ resolved
@@ -1,16 +1,10 @@
 ---
 name: Question
 about: Need help with using the plugin, or configuration options?
-<<<<<<< HEAD
-title: ""
-labels: "type: question"
-assignees: ""
-=======
 title: ''
 labels: 'question'
 assignees: ''
 
->>>>>>> 6790aacc
 ---
 
 **What's your question?**
